﻿#region Copyright
// --------------------------------------------------------------------------------------------------------------------
// <copyright file="Builtins.cs" company="Ian Horswill">
// Copyright (C) 2020 Ian Horswill
// 
// Permission is hereby granted, free of charge, to any person obtaining a copy of
// this software and associated documentation files (the "Software"), to deal in the
// Software without restriction, including without limitation the rights to use, copy,
// modify, merge, publish, distribute, sublicense, and/or sell copies of the Software,
// and to permit persons to whom the Software is furnished to do so, subject to the
// following conditions:
// 
// The above copyright notice and this permission notice shall be included in all
// copies or substantial portions of the Software.
// 
// THE SOFTWARE IS PROVIDED "AS IS", WITHOUT WARRANTY OF ANY KIND, EXPRESS OR IMPLIED,
// INCLUDING BUT NOT LIMITED TO THE WARRANTIES OF MERCHANTABILITY, FITNESS FOR A
// PARTICULAR PURPOSE AND NONINFRINGEMENT. IN NO EVENT SHALL THE AUTHORS OR COPYRIGHT
// HOLDERS BE LIABLE FOR ANY CLAIM, DAMAGES OR OTHER LIABILITY, WHETHER IN AN ACTION
// OF CONTRACT, TORT OR OTHERWISE, ARISING FROM, OUT OF OR IN CONNECTION WITH THE
// SOFTWARE OR THE USE OR OTHER DEALINGS IN THE SOFTWARE.
// </copyright>
// --------------------------------------------------------------------------------------------------------------------
#endregion

using System;
using System.Collections;
using System.Collections.Generic;
using System.ComponentModel;
using System.Diagnostics;
using System.Linq;
using Step.Utilities;

namespace Step.Interpreter
{
    /// <summary>
    /// Implementations of built-in, but first-order primitives
    /// Higher-order primitives are in HigherOrderBuiltins.cs
    /// </summary>
    internal static class Builtins
    {
        private static readonly object[] EmptyArray = new object[0];
        internal static PrimitiveTask WritePrimitive;

        /// <summary>
        /// Add the built-in primitives to the global module.
        /// </summary>
        internal static void DefineGlobals()
        {
            var g = Module.Global;

            Documentation.SectionIntroduction("comparison",
                "Predicates that test whether two values are the same or different.  Many of these use unification, in which case they are testing whether the values can be made identical through binding variables.");

            g["="] = new GeneralPrimitive("=", (args, o, e, predecessor, k) =>
            {
                ArgumentCountException.Check("=", 2, args);
                return e.Unify(args[0], args[1], e.Unifications, out var newBindings) &&
                       k(o, newBindings, e.State, predecessor);
            }).Arguments("a", "b")
                .Documentation("comparison", "Matches (unifies) a and b, and succeeds when they're the same.");

            g["Different"] = new SimplePredicate<object,object>("Different",
                (a, b) => !a.Equals(b) && !(a is LogicVariable) && !(b is LogicVariable))
                .Arguments("a","b")
                .Documentation("comparison", "Attempts to match a and b and succeeds if they *can't* be matched");

            g[">"] = new SimplePredicate<float, float>(">", (a, b) => a > b)
                .Arguments("a", "b")
                .Documentation("comparison", "True when a and b are both numbers and a is larger");
            g["<"] = new SimplePredicate<float, float>("<", (a, b) => a < b)
                .Arguments("a", "b")
                .Documentation("comparison", "True when a and b are both numbers and a is smaller");
            g[">="] = new SimplePredicate<float, float>(">=", (a, b) => a >= b)
                .Arguments("a", "b")
                .Documentation("comparison", "True when a and b are both numbers and a is at least as large as b");
            g["<="] = new SimplePredicate<float, float>("<=", (a, b) => a <= b)
                .Arguments("a", "b")
                .Documentation("comparison", "True when a and b are both numbers and a is no larger than b");

            Documentation.SectionIntroduction("output",
                "Tasks that print things.");

            g["Paragraph"] = new DeterministicTextGenerator("Paragraph",
                () => new[] {TextUtilities.NewParagraphToken})
                .Arguments()
                .Documentation("output", "Starts a new paragraph");
            g["NewLine"] = new DeterministicTextGenerator("NewLine",
                () => new[] {TextUtilities.NewLineToken})
                .Arguments()
                .Documentation("output", "Starts a new line");
            g["FreshLine"] = new DeterministicTextGenerator("FreshLine",
                () => new[] {TextUtilities.FreshLineToken})
                .Arguments()
                .Documentation("output", "Starts a new line, unless we're already at the start of a new line");
            g["ForceSpace"] = new DeterministicTextGenerator("ForceSpace",
                () => new[] { TextUtilities.ForceSpaceToken })
                .Arguments()
                .Documentation("output", "Forces a space to be inserted between two tokens that wouldn't normally be separated.  For example, \"a .\" prints as \"a.\" but \"a [ForceSpace] .\" prints as \"a .\"");

            Documentation.SectionIntroduction("control flow//controlling backtracking",
                "Tasks that control how or whether execution backtracks.");

            g["Fail"] = new SimplePredicate("Fail", () => false)
                .Arguments()
                .Documentation("control flow//controlling backtracking", "Never succeeds; forces the system to backtrack immediately.");

            Documentation.SectionIntroduction("debugging",
                "Tasks used to help debug code.");

            g["Break"] = new SimplePredicate("Break", Break)
                .Arguments()
                .Documentation("debugging", "Breakpoint; pauses execution and displays the current stack in the debugger.");

            g["Throw"] = new SimpleNAryPredicate("Throw", Throw)
                .Arguments("message", "...")
                .Documentation("control flow", "Throws an exception (error) containing the specified message.");

            g["StringForm"] = 
                new GeneralPredicate<object, string>("StringForm",
                    (o, s) => o.ToString() == s,
                    o => new [] { o.ToString() },
                    null, null)
                    .Arguments("object", "?string_form")
                    .Documentation("output", "Matches ?string_form with the printed representation of object");

            g["WriteVerbatim"] = new DeterministicTextMatcher("WriteVerbatim", (o =>
            {
                switch (o)
                {
                    case null:
                        return new[] {"null"};
                    case string[] tokens:
                        return tokens;
                    default:
                        return new[] {Writer.TermToString(o)};
                }
            }))
                .Arguments("object")
                .Documentation("output", "Prints object; _'s are printed as themselves rather than changed to spaces,");
            
            WritePrimitive = new DeterministicTextMatcher("Write", (o =>
            {
                switch (o)
                {
                    case null:
                        return new[] {"null"};
                    case string[] tokens:
                        return tokens.Length == 0? tokens : tokens.Skip(1).Prepend(tokens[0].Capitalize()).ToArray();
                    default:
                        return new[] {Writer.TermToString(o).Replace('_', ' ')};
                }
            }));

            g["Write"] = WritePrimitive
                .Arguments("object")
                .Documentation("output", "Prints object, transforming _'s to spaces");

            g["WriteCapitalized"] = new DeterministicTextMatcher("WriteCapitalized", (o =>
            {
                switch (o)
                {
                    case null:
                        return new[] { "null" };
                    case string[] tokens:
                        return tokens.Length == 0 ? tokens : tokens.Skip(1).Prepend(tokens[0].Capitalize()).ToArray();
                    default:
                        return new[] { Writer.TermToString(o).Replace('_', ' ').Capitalize() };
                }
            }))
                .Arguments("object")
                .Documentation("output", "Prints object, transforming _'s to spaces.  If the first character of the output is a lower-case letter, it will capitalize it.");

            g["WriteConcatenated"] = new DeterministicTextGenerator<object, object>("WriteConcatenated",
                (s1, s2) => { return new[] {$"{Writer.TermToString(s1).Replace('_', ' ')}{Writer.TermToString(s2).Replace('_', ' ')}"}; })
                .Arguments("object1", "object2")
                .Documentation("output", "Prints both objects, without a space between them, and changes and _'s to spaces.");

            Documentation.SectionIntroduction("data structures",
                "Predicates that create or access complex data objects.  Note that dictionaries and lists can also be used as predicates.  So [dictionary ?key ?value] is true when ?key has ?value in the dictinoary and and [list ?element] is true when ?element is an element of the list.");

            Documentation.SectionIntroduction("data structures//lists",
                "Predicates access lists in particular.  These work with any C# object that implements the IList interface, including Step tuples (which are the C# type object[]).");

            g["Member"] = new GeneralPredicate<object, IEnumerable<object>>("Member", (member, collection) => collection != null && collection.Contains(member), null, collection => collection ?? EmptyArray, null)
                .Arguments("element", "collection")
                .Documentation("data structures//lists", "True when element is an element of collection.");

            g["Length"] = new SimpleFunction<IList, int>("Length", l => l.Count)
                .Arguments("list", "?length")
                .Documentation("True when list has exactly ?length elements");

            g["Nth"] = new GeneralNAryPredicate("Nth",
                args =>
                {
                    ArgumentCountException.Check("Nth", 3, args);
                    var list = ArgumentTypeException.Cast<IList>("Nth", args[0], args);
                    var indexVar = args[1] as LogicVariable;
                    var elementVar = args[2] as LogicVariable;

                    if (indexVar == null)
                    {
                        var index = ArgumentTypeException.Cast<int>("Nth", args[1], args);
                        return new[] {new[] {list, index, list[index]}};
                    }
                    else if (elementVar == null)
                    {
                        var elt = args[2];
                        var index = list.IndexOf(elt);
                        if (index >= 0)
                            return new[] {new[] {list, index, args[2]}};
                        else
                            return new object[0][];
                    }

                    throw new ArgumentInstantiationException("Nth", new BindingEnvironment(), args);
                });

            Documentation.SectionIntroduction("metalogical",
                "Predicates that test the binding state of a variable.");

            g["Var"] = new SimplePredicate<object>("Var", o => o is LogicVariable)
                .Arguments("x")
                .Documentation("metalogical", "Succeeds when its argument is an uninstantiated variable (a variable without a value)");
            g["NonVar"] = new SimplePredicate<object>("NonVar", o => !(o is LogicVariable))
                .Arguments("x")
                .Documentation("metalogical", "Succeeds when its argument is a *not* an uninstantiated variable.");

            Documentation.SectionIntroduction("type testing",
                "Predicates that test what type of data object their argument is.  These fail when the argument is an unbound variable.");

            g["String"] = new SimplePredicate<object>("String", o => o is string)
                .Arguments("x")
                .Documentation("type testing", "Succeeds when its argument is a string");
            g["Number"] = new SimplePredicate<object>("Number", o => o is int || o is float || o is double)
                .Arguments("x")
                .Documentation("type testing", "Succeeds when its argument is a number");
            g["Tuple"] = new SimplePredicate<object>("Tuple", o => o is object[])
                .Arguments("x")
                .Documentation("type testing", "Succeeds when its argument is a tuple");
            g["BinaryTask"] = new SimplePredicate<object>("BinaryTask",
                o => (o is Task c && c.ArgumentCount == 2))
                .Arguments("x")
                .Documentation("type testing", "Succeeds when its argument is 2-argument task");
            g["Empty"] = Cons.Empty;

            g["CountAttempts"] = new GeneralPrimitive("CountAttempts", (args, o, bindings, p, k) =>
            {
                ArgumentCountException.Check("CountAttempts", 1, args);
                ArgumentInstantiationException.Check("CountAttempts", args[0], false, bindings, args);
                int count = 0;
                while (true)
                    if (k(o,
                        BindingList<LogicVariable>.Bind(bindings.Unifications, (LogicVariable) args[0], count++),
                        bindings.State,
                        p))
                        return true;
                // ReSharper disable once FunctionNeverReturns
            }).Arguments("?count")
                .Documentation("control flow", "Binds ?count to 0, then to increasing numbers each time the system backtracks to the call.  Used in a loop to run something repeatedly: [CountAttempts ?count] [DoSomething] [= ?count 100] will run DoSomething until ?count is 100.");

            Documentation.SectionIntroduction("randomization",
                "Tasks that choose random numbers or list elements.");

            g["RandomIntegerInclusive"] = new SimpleFunction<int, int, int>("RandomIntegerInclusive", Randomization.IntegerInclusive)
                .Arguments("min", "max", "?random")
                .Documentation("randomization", "Sets ?random to a random integer such that min <= ?random <= max");

            g["RandomIntegerExclusive"] = new SimpleFunction<int, int, int>("RandomIntegerExclusive", Randomization.IntegerExclusive)
                .Arguments("min", "max", "?random")
                .Documentation("randomization","Sets ?random to a random integer such that min <= ?random < max");

            g["RandomElement"] = new GeneralPredicate<IList, object>(
                "RandomElement",
                (list, elt) => list.Contains(elt),
                list => list.BadShuffle().Cast<object>(),
                null,
                null)
                .Arguments("list", "?element")
                .Documentation("randomization","Sets ?element to a random element of list.  If this is backtracked, it generates a random shuffle of the elements of this list.  However, not all shuffles are possible; it starts with a random element and moves to subsequent elements with a random step size.");

<<<<<<< HEAD
<<<<<<< HEAD
            Documentation.SectionIntroduction("string processing",
                "Predicates that test the spelling of strings.");

=======
>>>>>>> parent of c6d16e1 (Added Length and Nth)
=======
            Documentation.SectionIntroduction("string processing",
                "Predicates that test the spelling of strings.");

>>>>>>> ccaaad9a
            g["StartsWithVowel"] = new SimplePredicate<object>("StartsWithVowel",
                x =>
                {
                    switch (x)
                    {
                        case string s:
                            return StartsWithVowel(s);
                        case string[] tokens:
                            return tokens.Length > 0 && StartsWithVowel(tokens[0]);
                        default:
                            return false;
                    }
                })
                .Arguments("string")
                .Documentation("string processing","True if the string starts with a vowel.");

            g["NounSingularPlural"] = 
                new GeneralPredicate<string, string>("NounSingularPlural", (s, p) => Inflection.PluralOfNoun(s) == p, s => new[] {Inflection.PluralOfNoun(s)}, p => new[] {Inflection.SingularOfNoun(p)}, null)
                    .Arguments("?singular", "?plural")
                    .Documentation("string processing", "True if ?plural is the English plural form of ?singular");

            Documentation.SectionIntroduction("StepRepl",
                "Tasks that control the behavior of StepRepl or whatever other game engine the Step code is running inside of.");

            g["EnvironmentOption"] = new SimpleNAryPredicate("EnvironmentOption",
                arglist =>
                {
                    ArgumentCountException.CheckAtLeast("EnvironmentOption", 1, arglist);
                    var optionName = ArgumentTypeException.Cast<string>("EnvironmentOption", arglist[0], arglist);
                    EnvironmentOption.Handle(optionName, arglist.Skip(1).ToArray());
                    return true;
                })
                .Arguments("argument", "...")
                .Documentation("StepRepl", "Asks StepRepl or whatever other program this Step code is running in to change its handling of step code.");

            g["Hashtable"] = new SimpleNAryFunction(
                "Hashtable",
                data =>
                {
                    if ((data.Length % 2) != 0)
                        throw new ArgumentException(
                            "Hashtable requires an odd number of arguments, one for the output and an equal number of keys and values");
                    var h = new Hashtable();
                    for (var i = 0; i < data.Length; i += 2)
                        h[data[i]] = data[i + 1];
                    return h;
                })
                .Arguments("?h")
                .Documentation("data structures", "Creates a new empty hash table and stores it in ?h");

            g["Contains"] =
                new SimplePredicate<string, string>("Contains", (super, sub) => super.Contains(sub))
                    .Arguments("string", "substring")
                    .Documentation("string processing", "True if substring is a substring of string");

            HigherOrderBuiltins.DefineGlobals();
            ReflectionBuiltins.DefineGlobals();
            Documentation.DefineGlobals(Module.Global);
        }

        private static bool StartsWithVowel(string x)
        {
            // ReSharper disable once StringLiteralTypo
            return x.Length > 0 && "aeiou".Contains(x[0]);
        }

        private static bool Break()
        {
            Debugger.Break();
            return true;
        }

        private static bool Throw(object[] args)
        {
            string Stringify(object o)
            {
                var s = o.ToString();
                if (s != "")
                    return s;
                return o.GetType().Name;
            }

            throw new Exception(args.Select(Stringify).Untokenize());
        }
    }
}<|MERGE_RESOLUTION|>--- conflicted
+++ resolved
@@ -279,18 +279,9 @@
                 .Arguments("list", "?element")
                 .Documentation("randomization","Sets ?element to a random element of list.  If this is backtracked, it generates a random shuffle of the elements of this list.  However, not all shuffles are possible; it starts with a random element and moves to subsequent elements with a random step size.");
 
-<<<<<<< HEAD
-<<<<<<< HEAD
             Documentation.SectionIntroduction("string processing",
                 "Predicates that test the spelling of strings.");
 
-=======
->>>>>>> parent of c6d16e1 (Added Length and Nth)
-=======
-            Documentation.SectionIntroduction("string processing",
-                "Predicates that test the spelling of strings.");
-
->>>>>>> ccaaad9a
             g["StartsWithVowel"] = new SimplePredicate<object>("StartsWithVowel",
                 x =>
                 {
